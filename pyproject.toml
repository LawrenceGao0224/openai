[project]
name = "openai"
version = "1.0.0-beta.3"
description = "Client library for the openai API"
readme = "README.md"
license = "Apache-2.0"
authors = [
{ name = "OpenAI", email = "support@openai.com" },
]
dependencies = [
    "httpx>=0.23.0, <1",
    "pydantic>=1.9.0, <3",
    "typing-extensions>=4.5, <5",
    "anyio>=3.5.0, <4",
    "distro>=1.7.0, <2",
    "tqdm > 4"
]
requires-python = ">= 3.7.1"

[project.optional-dependencies]
datalib = ["numpy >= 1", "pandas >= 1.2.3", "pandas-stubs >= 1.1.0.11"]

[project.urls]
Homepage = "https://github.com/openai/openai-python"
Repository = "https://github.com/openai/openai-python"

[project.scripts]
openai = "openai.cli:main"

[tool.rye]
managed = true
dev-dependencies = [
<<<<<<< HEAD
    "pyright==1.1.326",
    "mypy==1.4.1",
=======
    "pyright==1.1.332",
    "mypy==1.6.1",
>>>>>>> 34e0d942
    "black==23.3.0",
    "respx==0.19.2",
    "pytest==7.1.1",
    "pytest-asyncio==0.21.1",
    "ruff==0.0.282",
    "isort==5.10.1",
    "time-machine==2.9.0",
    "nox==2023.4.22",
<<<<<<< HEAD
    "types-tqdm > 4",
    "azure-identity>=1.14.1",
=======
    "types-tqdm > 4"
>>>>>>> 34e0d942
]

[tool.rye.scripts]
format = { chain = [
  "format:black",
  "format:docs",
  "format:ruff",
  "format:isort",
]}
"format:black" = "black ."
"format:docs" = "python bin/blacken-docs.py README.md api.md"
"format:ruff" = "ruff --fix ."
"format:isort" = "isort ."

[build-system]
requires = ["hatchling"]
build-backend = "hatchling.build"

[tool.hatch.build]
include = [
  "src/*"
]

[tool.hatch.build.targets.wheel]
packages = ["src/openai"]

[tool.black]
line-length = 120
target-version = ["py37"]

[tool.pytest.ini_options]
testpaths = ["tests"]
addopts = "--tb=short"
xfail_strict = true
asyncio_mode = "auto"
filterwarnings = [
  "error"
]

[tool.pyright]
# this enables practically every flag given by pyright.
# there are a couple of flags that are still disabled by
# default in strict mode as they are experimental and niche.
typeCheckingMode = "strict"
pythonVersion = "3.7"

exclude = [
    "_dev",
    ".venv",
    ".nox",
]
reportImportCycles = false
reportPrivateUsage = false

[tool.isort]
profile = "black"
length_sort = true
extra_standard_library = ["typing_extensions"]

[tool.ruff]
line-length = 120
format = "grouped"
target-version = "py37"
select = [
  # remove unused imports
  "F401",
  # bare except statements
  "E722",
  # unused arguments
  "ARG",
  # print statements
  "T201",
  "T203",
]
unfixable = [
  # disable auto fix for print statements
  "T201",
  "T203",
]
ignore-init-module-imports = true


[tool.ruff.per-file-ignores]
"bin/**.py" = ["T201", "T203"]
"tests/**.py" = ["T201", "T203"]
"examples/**.py" = ["T201", "T203"]<|MERGE_RESOLUTION|>--- conflicted
+++ resolved
@@ -30,13 +30,8 @@
 [tool.rye]
 managed = true
 dev-dependencies = [
-<<<<<<< HEAD
-    "pyright==1.1.326",
-    "mypy==1.4.1",
-=======
     "pyright==1.1.332",
     "mypy==1.6.1",
->>>>>>> 34e0d942
     "black==23.3.0",
     "respx==0.19.2",
     "pytest==7.1.1",
@@ -45,12 +40,8 @@
     "isort==5.10.1",
     "time-machine==2.9.0",
     "nox==2023.4.22",
-<<<<<<< HEAD
     "types-tqdm > 4",
     "azure-identity>=1.14.1",
-=======
-    "types-tqdm > 4"
->>>>>>> 34e0d942
 ]
 
 [tool.rye.scripts]
